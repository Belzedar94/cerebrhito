--- conflicted
+++ resolved
@@ -46,18 +46,17 @@
   constructor(config: CacheConfig) {
     this.client = createClient({
       url: config.url || process.env.REDIS_URL || 'redis://localhost:6379',
-<<<<<<< HEAD
-=======
       socket: {
-        reconnectStrategy: (retries) => {
+        reconnectStrategy: retries => {
           if (retries > (config.maxRetries || 10)) {
             logger.error('Max cache reconnection attempts reached');
+
             return new Error('Max cache reconnection attempts reached');
           }
+
           return Math.min(retries * (config.retryDelay || 100), 3000);
-        }
-      }
->>>>>>> feee1464
+        },
+      },
     });
 
     this.defaultTtl = config.defaultTtl;
@@ -70,16 +69,12 @@
       operations: {
         gets: 0,
         sets: 0,
-        deletes: 0
-      }
+        deletes: 0,
+      },
     };
 
-<<<<<<< HEAD
+    // Event handlers
     this.client.on('error', err => {
-=======
-    // Event handlers
-    this.client.on('error', (err) => {
->>>>>>> feee1464
       logger.error('Redis Client Error', err);
     });
 
@@ -93,6 +88,7 @@
 
     this.client.on('ready', async () => {
       logger.info('Redis Client Ready');
+
       if (config.maxMemory) {
         await this.client.configSet('maxmemory', config.maxMemory);
         await this.client.configSet('maxmemory-policy', 'allkeys-lru');
@@ -117,28 +113,21 @@
 
   async get<T>(key: string): Promise<T | null> {
     try {
-<<<<<<< HEAD
-      const value = await this.client.get(key);
-
-      return value ? JSON.parse(value) : null;
-    } catch (error) {
-      logger.error('Cache get error', { key, error });
-
-      return null;
-=======
       this.stats.operations.gets++;
       const value = await this.client.get(this.prefixKey(key));
+
       if (value) {
         this.stats.hits++;
+
         return JSON.parse(value);
       } else {
         this.stats.misses++;
+
         return null;
       }
     } catch (error) {
       logger.error('Cache get error', { key, error });
       throw AppError.cacheError('Failed to get value from cache');
->>>>>>> feee1464
     }
   }
 
@@ -146,10 +135,7 @@
     try {
       this.stats.operations.sets++;
       const serialized = JSON.stringify(value);
-<<<<<<< HEAD
-=======
       const prefixedKey = this.prefixKey(key);
->>>>>>> feee1464
 
       if (ttl) {
         await this.client.setEx(prefixedKey, ttl, serialized);
@@ -180,13 +166,8 @@
 
       do {
         const { cursor: newCursor, keys } = await this.client.scan(cursor, {
-<<<<<<< HEAD
-          MATCH: pattern,
+          MATCH: this.prefixKey(pattern),
           COUNT: 100,
-=======
-          MATCH: this.prefixKey(pattern),
-          COUNT: 100
->>>>>>> feee1464
         });
 
         cursor = newCursor;
@@ -202,18 +183,17 @@
     }
   }
 
-  async getOrSet<T>(
-    key: string,
-    factory: () => Promise<T>,
-    ttl?: number
-  ): Promise<T> {
+  async getOrSet<T>(key: string, factory: () => Promise<T>, ttl?: number): Promise<T> {
     const value = await this.get<T>(key);
+
     if (value !== null) {
       return value;
     }
 
     const newValue = await factory();
+
     await this.set(key, newValue, ttl);
+
     return newValue;
   }
 
@@ -222,13 +202,15 @@
       this.stats.operations.gets += keys.length;
       const prefixedKeys = keys.map(key => this.prefixKey(key));
       const values = await this.client.mGet(prefixedKeys);
-      
+
       return values.map(value => {
         if (value) {
           this.stats.hits++;
+
           return JSON.parse(value);
         } else {
           this.stats.misses++;
+
           return null;
         }
       });
@@ -277,7 +259,7 @@
         size,
         memory,
         uptime,
-        operations: { ...this.stats.operations }
+        operations: { ...this.stats.operations },
       };
     } catch (error) {
       logger.error('Cache stats error', { error });
@@ -303,8 +285,9 @@
       do {
         const { cursor: newCursor, keys: batch } = await this.client.scan(cursor, {
           MATCH: this.prefixKey(pattern),
-          COUNT: 100
+          COUNT: 100,
         });
+
         cursor = newCursor;
         keys.push(...batch.map(key => this.unprefixKey(key)));
       } while (cursor !== 0);
@@ -337,7 +320,6 @@
   generateKey(parts: string[]): string {
     return parts.join(':');
   }
-
   private prefixKey(key: string): string {
     return this.prefix ? `${this.prefix}:${key}` : key;
   }
@@ -353,8 +335,8 @@
       operations: {
         gets: 0,
         sets: 0,
-        deletes: 0
-      }
+        deletes: 0,
+      },
     };
   }
 }